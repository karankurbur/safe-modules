--- conflicted
+++ resolved
@@ -23,12 +23,9 @@
     "restore": "rm -rf build && npm run compile && tnt iN && tnt cB",
     "test-norpc": "truffle test",
     "test": "run-with-testrpc -l 20000000 --noVMErrorsOnRPCResponse true 'truffle test'",
-<<<<<<< HEAD
-    "install": "cd $INIT_CWD && npm explore truffle -- npm install solc@0.5.0"
-=======
+    "install": "cd $INIT_CWD && npm explore truffle -- npm install solc@0.5.0",
     "lint": "./node_modules/solium/bin/solium.js -d contracts",
     "coverage": "./node_modules/.bin/solidity-coverage"
->>>>>>> c7e62b87
   },
   "repository": {
     "type": "git",
@@ -45,37 +42,23 @@
   },
   "devDependencies": {
     "@digix/tempo": "^0.2.0",
-<<<<<<< HEAD
-    "@gnosis.pm/mock-contract": "github:gnosis/mock-contract#sol_0_5_0",
     "@gnosis.pm/truffle-nice-tools": "^1.3.0",
-=======
     "@gnosis.pm/mock-contract": "^3.0.0",
->>>>>>> c7e62b87
     "bignumber.js": "^7.1.0",
     "eth-lightwallet": "^3.0.1",
     "ethereumjs-abi": "^0.6.5",
     "ganache-cli": "6.1.7",
     "random-buffer": "*",
-<<<<<<< HEAD
     "run-with-testrpc": "0.3.0",
-    "solidity-coverage": "^0.4.2",
+    "solidity-coverage": "^0.4.15",
     "truffle": "4.1.15",
-    "web3": "^0.20.6"
+    "web3": "^0.20.6",
+    "solium": "^1.2.1"
   },
   "dependencies": {
     "@gnosis.pm/safe-contracts": "^0.1.0",
     "@gnosis.pm/util-contracts": "^2.0.0",
-    "dotenv": "^6.2.0"
-=======
-    "run-with-testrpc": "^0.3.0",
-    "solidity-coverage": "^0.4.15",
-    "solium": "^1.2.1",
-    "web3": "0.20.6"
-  },
-  "dependencies": {
-    "gnosis-safe": "github:gnosis/safe-contracts#v0.1.0",
-    "openzeppelin-solidity": "^2.0.0",
-    "truffle-hdwallet-provider": "0.0.7-beta.1"
->>>>>>> c7e62b87
+    "dotenv": "^6.2.0",
+    "openzeppelin-solidity": "^2.0.0"
   }
 }